--- conflicted
+++ resolved
@@ -40,11 +40,7 @@
 *.tsbuildinfo
 next-env.d.ts
 
-<<<<<<< HEAD
 .claude
-=======
-node_modules
-.env
 
 # Hardhat files
 /cache
@@ -55,9 +51,7 @@
 /typechain-types
 
 # solidity-coverage files
-/coverage
 /coverage.json
 
 # Hardhat Ignition default folder for deployments against a local node
-ignition/deployments/chain-31337
->>>>>>> 61bba9fa
+ignition/deployments/chain-31337