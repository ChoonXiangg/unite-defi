--- conflicted
+++ resolved
@@ -40,12 +40,12 @@
 *.tsbuildinfo
 next-env.d.ts
 
-<<<<<<< HEAD
+# Claude configuration
 .claude
 
-# Hardhat files
-/cache
-/artifacts
+# Hardhat build artifacts
+artifacts/
+cache/
 
 # TypeChain files
 /typechain
@@ -55,12 +55,4 @@
 /coverage.json
 
 # Hardhat Ignition default folder for deployments against a local node
-ignition/deployments/chain-31337
-=======
-# Hardhat build artifacts
-artifacts/
-cache/
-
-# Claude configuration
-.claude
->>>>>>> b08fc8f7
+ignition/deployments/chain-31337