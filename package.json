--- conflicted
+++ resolved
@@ -10,19 +10,14 @@
     "hardhat:node": "hardhat node",
     "hardhat:compile": "hardhat compile",
     "hardhat:test": "hardhat test",
-    "deploy:local": "hardhat run hardhat-deployment-scripts/deploy-sybau-token.js --network hardhat",
-    "deploy:sepolia": "hardhat run hardhat-deployment-scripts/deploy-sybau-token.js --network sepolia",
-    "deploy:mainnet": "hardhat run hardhat-deployment-scripts/deploy-sybau-token.js --network mainnet",
+    "deploy:local": "hardhat run hardhat-deployment-scripts/deploy-pgs-token.js --network hardhat",
+    "deploy:sepolia": "hardhat run hardhat-deployment-scripts/deploy-pgs-token.js --network sepolia",  
+    "deploy:arbitrumSepolia": "hardhat run hardhat-deployment-scripts/deploy-pgs-token.js --network arbitrumSepolia",
+    "deploy:mainnet": "hardhat run hardhat-deployment-scripts/deploy-pgs-token.js --network mainnet",
     "verify:sepolia": "hardhat verify --network sepolia",
     "verify:mainnet": "hardhat verify --network mainnet"
   },
   "dependencies": {
-<<<<<<< HEAD
-    "ethers": "^6.13.4",
-    "next": "15.4.4",
-    "react": "19.1.0",
-    "react-dom": "19.1.0"
-=======
     "@openzeppelin/contracts": "^5.4.0",
     "@taquito/signer": "^22.0.0",
     "@taquito/taquito": "^22.0.0",
@@ -35,16 +30,12 @@
     "react": "19.1.0",
     "react-dom": "19.1.0",
     "tweetnacl": "^1.0.3"
->>>>>>> b3dad2ab
   },
   "devDependencies": {
     "@eslint/eslintrc": "^3",
     "@nomicfoundation/hardhat-toolbox": "^6.1.0",
     "@tailwindcss/postcss": "^4",
-<<<<<<< HEAD
     "dotenv": "^17.2.1",
-=======
->>>>>>> b3dad2ab
     "eslint": "^9",
     "eslint-config-next": "15.4.4",
     "hardhat": "^2.26.1",
